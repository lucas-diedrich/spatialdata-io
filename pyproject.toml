--- conflicted
+++ resolved
@@ -61,14 +61,6 @@
 pre = [
     "spatialdata>=0.1.0-pre0"
 ]
-<<<<<<< HEAD
-# Add DVP support with WSI images proteomics readers
-dvp = [
-    "openslide-python",
-    "openslide-bin"
-    ]
-=======
->>>>>>> 3c6be230
 
 [tool.coverage.run]
 source = ["spatialdata_io"]
