--- conflicted
+++ resolved
@@ -15,13 +15,9 @@
 -   (MCMICRO) support for TMAs (such as the data of exemplar-002)
 -   (Xenium) support for post-xenium aligned images (IF, HE)
 -   (Xenium) reader for the selection coordinates file from the Xenium Explorer
-<<<<<<< HEAD
 -   (DBiT-seq) reader
--   converter functions `to_legacy_anndata()` and `from_legacy_anndata()`
-=======
--   DBiT-seq reader
+-   converter functions `experimental.to_legacy_anndata()` and `experimental.from_legacy_anndata()`
 -   (Visium) support for raw reads (capture locations not under tissue)
->>>>>>> 896af316
 
 ### Fixed
 
