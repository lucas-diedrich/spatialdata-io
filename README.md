![SpatialData banner](https://github.com/scverse/spatialdata/blob/main/docs/_static/img/spatialdata_horizontal.png?raw=true)

# spatialdata-io: convenient readers for loading common formats into SpatialData

[![Tests][badge-tests]][link-tests]
[![Documentation][badge-docs]][link-docs]

[badge-tests]: https://github.com/scverse/spatialdata-io/actions/workflows/test_and_deploy.yaml/badge.svg
[link-tests]: https://github.com/scverse/spatialdata-io/actions/workflows/test_and_deploy.yaml
[badge-docs]: https://img.shields.io/readthedocs/spatialdata-io

This package contains reader functions to load common spatial omics formats into SpatialData. Currently, we provide support for:

-   NanoString CosMx
-   MCMICRO (output data)
-   Steinbock (output data)
-   10x Genomics Visium
-   10x Genomics Xenium
-   Curio Seeker
<<<<<<< HEAD
-   Vizgen MERSCOPE (MERFISH)

Coming soon:

-   Spatial Genomics seqFISH
=======
>>>>>>> 755d475e
-   Akoya PhenoCycler (formerly CODEX)
-   Vizgen MERSCOPE (MERFISH)

## Getting started

Please refer to the [documentation][link-docs]. In particular, the

-   [API documentation][link-api].

## Installation

You need to have Python 3.8 or newer installed on your system. If you don't have
Python installed, we recommend installing [Miniconda](https://docs.conda.io/en/latest/miniconda.html).

There are several alternative options to install spatialdata-io:

1. Install the latest release of `spatialdata-io` from [PyPI](https://pypi.org/project/spatialdata-io/):

```bash
pip install spatialdata-io
```

2. Install the latest development version:

```bash
pip install git+https://github.com/scverse/spatialdata-io.git@main
```

## Contact

For questions and help requests, you can reach out in the [scverse discourse][scverse-discourse].
If you found a bug, please use the [issue tracker][issue-tracker].

## Citation

[L Marconato*, G Palla*, KA Yamauchi*, I Virshup*, E Heidari, T Treis, M Toth, R Shrestha, H Vöhringer, W Huber, M Gerstung, J Moore, FJ Theis, O Stegle, bioRxiv, 2023](https://www.biorxiv.org/content/10.1101/2023.05.05.539647v1). \* = equal contribution

[scverse-discourse]: https://discourse.scverse.org/
[issue-tracker]: https://github.com/scverse/spatialdata-io/issues
[changelog]: https://spatialdata.scverse.org/projects/io/en/latest/changelog.html
[link-docs]: https://spatialdata.scverse.org/projects/io/en/latest/
[link-api]: https://spatialdata.scverse.org/projects/io/en/latest/api.html<|MERGE_RESOLUTION|>--- conflicted
+++ resolved
@@ -17,14 +17,6 @@
 -   10x Genomics Visium
 -   10x Genomics Xenium
 -   Curio Seeker
-<<<<<<< HEAD
--   Vizgen MERSCOPE (MERFISH)
-
-Coming soon:
-
--   Spatial Genomics seqFISH
-=======
->>>>>>> 755d475e
 -   Akoya PhenoCycler (formerly CODEX)
 -   Vizgen MERSCOPE (MERFISH)
 
