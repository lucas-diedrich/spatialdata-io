--- conflicted
+++ resolved
@@ -39,17 +39,6 @@
 
             - name: Unzip files
               run: |
-<<<<<<< HEAD
-                  unzip ./data/Xenium_V1_human_Breast_2fov_outs.zip -d ./data/Xenium_V1_human_Breast_2fov_outs
-                  unzip ./data/Xenium_V1_human_Lung_2fov_outs.zip -d ./data/Xenium_V1_human_Lung_2fov_outs
-                  unzip ./data/openslide-mirax.zip -d ./data/openslide-mirax
-                  unzip ./data/zeiss.zip -d ./data 
-
-                  rm ./data/Xenium_V1_human_Breast_2fov_outs.zip
-                  rm ./data/Xenium_V1_human_Lung_2fov_outs.zip
-                  rm ./data/openslide-mirax.zip
-                  rm ./data/zeiss.zip 
-=======
                   cd ./data
                   for file in *.zip; do
                       dir="${file%.zip}"
@@ -57,7 +46,6 @@
                       unzip "$file" -d "$dir"
                       rm "$file"
                   done
->>>>>>> a5dfb92b
 
             - name: Upload artifacts
               uses: actions/upload-artifact@v3
