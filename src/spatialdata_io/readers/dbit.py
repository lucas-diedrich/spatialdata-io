from __future__ import annotations

import os
import re
from pathlib import Path
from re import Pattern
from typing import Optional, Union

import anndata as ad
import numpy as np
import pandas as pd
import shapely
import spatialdata as sd
from dask_image.imread import imread
from numpy.typing import NDArray
from spatialdata import SpatialData
from spatialdata._logging import logger
from xarray import DataArray

from spatialdata_io._constants._constants import DbitKeys
from spatialdata_io._docs import inject_docs

__all__ = ["dbit"]


def _check_path(
    path: Path,
    pattern: Pattern[str],
    key: DbitKeys,
    path_specific: Optional[str | Path] = None,
    optional_arg: bool = False,
) -> tuple[Union[Path, None], bool]:
    """
    Check that the path is valid and match a regex pattern.

    Parameters
    ----------
    path
        The path of the main directory where to search for the path.
    path_specific
        path to the file, if it is not in the main directory.
        If it is given and valid, this is used and 'path' is neglected.
    pattern
        regex pattern.
    key
        String to match in the path or path_specific path.
    optional_arg
        User specify if the file to search is mandatory (optional_arg=False, raise an Error if not found)
        or optional (optional_arg=True, raise a Warning if not found).

    Raises
    ------
    FileNotFoundError
        The error is raised if no match is found in the given paths and optional_arg=False.

    Returns
    -------
    tuple(pathlib.PosixPath, bool)
        return a tuple(pathlib.PosixPath, bool). The bool is a flag that indicate if one of the supplied path arguments points to a file that match the supplied key.
    """
    flag = False
    file_path = None
    # check if a specific file path is given and is valid.
    # If yes, it is used. Has priority with respect to the 'path' argument.
    if path_specific is not None:
        if os.path.isfile(path_specific):
            file_path = Path(path_specific)
            flag = True
        else:
            if optional_arg:
                logger.warning(f"{path_specific} is not a valid path for {key}. No {key} will be used.")
            else:
                raise FileNotFoundError(f"{path_specific} is not a valid path for a {key} file.")

    else:
        matches = [i for i in os.listdir(path) if pattern.match(i)]
        if len(matches) > 1:
            raise Exception(
                f"There are {len(matches)} file matching {key} in {Path(path)}. Specify the correct file path to avoid ambiguities."
            )
        else:
            try:
                checked_file = [i for i in os.listdir(path) if pattern.match(i)][0]  # this is the filename
                file_path = Path.joinpath(path, checked_file)
                flag = True
<<<<<<< HEAD
            except IndexError:
                raise IndexError(f'There are no files in {path} matching {key}.')
    
    logger.warning(f'{file_path} is used.')
=======
            except:
                raise IndexError(f"There are no files in {path} matching {key}.")

    logger.warning(f"{file_path} is used.")
>>>>>>> fcdae814
    return file_path, flag


def _barcode_check(barcode_file: Path) -> pd.DataFrame:
    """
    Check that the barcode file is formatted as expected.

    What do we expect :
        A tab separated file, headless, with 2 columns:
            column 0 : str, composed by "A" or "B", followed by a number, like 'A6', 'A22','B7'
            column 1 : str, of 8 chars representing nucleotides, like 'AACTGCTA'

    Parameters
    ----------
    barcode_file
        The path to the barcode file.

    Raises
    ------
    ValueError
        ValueError is raised if a field of the file does not comply with the expected pattern.
        Appropriate error message is printed.

    Returns
    -------
    pd.DataFrame
        A pandas.DataFrame with 2 columns, named 'A' and 'B', with a number
        (from 1 to 50, extreme included) as row index.
        Columns 'A' and 'B' contains a 8 nucleotides barcode.
        The header of the column and the row index are the spatial coordinate of the barcode.
        For example, the element of row 1, column 'A' is the barcode with coordinate A1.
        The columns are ordered in ascending order.
    """
    df = pd.read_csv(barcode_file, header=None, sep="\t")
    # check if there are 2 columns
    if len(df.columns) != 2:
        raise ValueError(
            f"The barcode file you passed at {barcode_file} does not have 2 columns.\nYour file has to be formatted with 2 columns, the first for positions, the second for the barcode, as follows:\n\nA1 AACCTTGG\nA2 GGCATGTA\nA3 GCATATGC\n..."
        )
    # check if the data in the columns are correct.
    # Pattern 1: match A or B at the start, then match 1 or 2 numbers at the end. Case sensitive.
    patt_position = re.compile(r"(^[A|B])([\d]{1,2}$)")
    # Pattern 2: match nucleotides string of 8 char. Case insensitive.
    patt_barcode = re.compile(r"^[A|a|T|t|C|c|G|g]{8}$")
    # dict, used to collect data after matching
    bc_positions: dict[int, dict[str, str]] = {}
    # line[0]: row index, line[1] row values. line[1][0] : barcode coordinates, line[1][1] : barcode
    for line in df.iterrows():
        if not bool(patt_position.fullmatch(line[1][0])):
            raise ValueError(
                f"Row {line[0]}, has an incorrect positional id: {line[1][0]}, \nThe correct pattern for the position is a str, containing a letter between A or B, and one or two digits. Case insensitive."
            )
        if not bool(patt_barcode.fullmatch(line[1][1])):
            raise ValueError(
                f"Row {line[0]} has an incorrect barcode: {line[1][1]}, \nThe correct pattern for a barcode is a str of 8 nucleotides, each char is a letter between A,T,C,G. Case insensitive."
            )
        barcode = line[1][1]
        letter = line[1][0][0]
        num = int(line[1][0][1:])
        try:
            bc_positions[num][letter] = barcode
        except KeyError:
            bc_positions[num] = {}
            bc_positions[num][letter] = barcode
    # return pandas.DataFrame, in (pseudo)long form
    return pd.DataFrame(bc_positions).transpose()


def _xy2edges(xy: list[int], scale: float = 1.0, border: bool = True, border_scale: float = 1) -> NDArray[np.double]:
    """
    Construct vertex coordinate of a square from the barcode coordinates.

    The constructed square has a scalable border.

    Parameters
    ----------
    xy
        coordinate of the spot identified by its barcode.
    scale
        Resize the square.
    border
        If True, the square is shrinked toward its center, leaving an empty border.
    border_scale
        The factor by which the border is scaled.
        The default is 1. It corresponds to a border length of 0.125 * length of the square's edge

    Returns
    -------
    ndarray
        The resized square derived from the barcoded reads coordinates of a certain spot.
    """
    # unpack coordinates
    x, y = xy
    # create border grid
    border_grid = np.array([[0.125, 0.125], [0.125, -0.125], [-0.125, -0.125], [-0.125, 0.125], [0.125, 0.125]])
    # create square grid
    square = np.array([[0, 0], [0, 1], [1, 1], [1, 0], [0, 0]])
    # position square on the right place following the barcodes coordinates
    # barcode coordinates starts at 1, so we subtract 1 to start at 0
    square[:, 0] += x - 1
    square[:, 1] += y - 1
    # check if user wants border, and scale accordingly
    if border:
        return (np.array(square) * scale) + (border_grid * border_scale)

    return np.array(square) * scale


@inject_docs(vx=DbitKeys)
def dbit(
    path: Optional[str | Path] = None,
    anndata_path: Optional[str] = None,
    barcode_position: Optional[str] = None,
    image_path: Optional[str] = None,
    dataset_id: Optional[str] = None,
    border: bool = True,
    border_scale: float = 1,
) -> SpatialData:
    """
    Read DBiT experiment data (Deterministic Barcoding in Tissue)

    This function reads the following files:

        - ``{vx.COUNTS_FILE!r}`` : Counts matrix.
        - ``{vx.BARCODE_POSITION!r}`` : Barcode file.
        - ``{vx.IMAGE_LOWRES_FILE!r}`` : Histological image | Optional.

    .. seealso::

        - `High-Spatial-Resolution Multi-Omics Sequencing via Deterministic Barcoding in Tissue <https://www.cell.com/cell/fulltext/S0092-8674(20)31390-8/>`_.

    Parameters
    ----------
    path
        Path to the directory containing the data.
    anndata_path
        path to the counts and metadata file.
    barcode_position
        path to the barcode coordinates file.
    dataset_id
        Dataset identifier to name the constructed `SpatialData` elements.
        If not given, filename is used as dataset_id
    image_path
        path to the low resolution image.
        It expect the image to be correctly cropped and transformed.
    border
        Value passed internally to _xy2edges()
        If True, the square is shrinked toward its center, leaving an empty border.
    border_scale
        Value passed internally to _xy2edges()
        The factor by which the border is scaled.
        The default is 1. It corresponds to a border length of (0.125 * length of the square's edge)

    Returns
    -------
    :class:`spatialdata.SpatialData`.
    """
    if path is not None:
        path = Path(path)
        # if path is invalid, raise error
        if not os.path.isdir(path):
            raise FileNotFoundError(
                f"The path you have passed: {path} has not been found. A correct path to the data directory is needed."
            )
    else:
        logger.warning("No path received as input.")

    # compile regex pattern to find file name in path, according to _constants.DbitKeys()
    patt_h5ad = re.compile(f".*{DbitKeys.COUNTS_FILE}")
    patt_barcode = re.compile(f".*{DbitKeys.BARCODE_POSITION}.*")
    patt_lowres = re.compile(f".*{DbitKeys.IMAGE_LOWRES_FILE}")

    # search for files paths. Gives priority to files matching the pattern found in path.
    anndata_path_checked = _check_path(
        path=path, path_specific=anndata_path, pattern=patt_h5ad, key=DbitKeys.COUNTS_FILE
    )[0] # type: ignore
    barcode_position_checked = _check_path(
        path=path, path_specific=barcode_position, pattern=patt_barcode, key=DbitKeys.BARCODE_POSITION
    )[0] # type: ignore
    image_path_checked, hasimage = _check_path(
        path=path,
        path_specific=image_path, # type: ignore
        pattern=patt_lowres,
        key=DbitKeys.IMAGE_LOWRES_FILE,
        optional_arg=True,
    )

    # read annData.
    adata = ad.read_h5ad(anndata_path_checked)
    # Read barcode.
    bc_df = _barcode_check(barcode_file=barcode_position_checked)  # type: ignore

    # add barcode positions to annData.
    # A and B naming follow original publication and protocol
    adata.obs["array_A"] = [bc_df[bc_df.loc[:, "A"] == x[8:16]].index[0] for x in adata.obs_names]
    adata.obs["array_B"] = [bc_df[bc_df.loc[:, "B"] == x[:8]].index[0] for x in adata.obs_names]
    # sort annData by barcode position. Barcode A first, then Barcode B
    idx = adata.obs.sort_values(by=["array_A", "array_B"]).index
    adata = adata[idx]

    # populate annData
    if dataset_id is None:  # if no dataset_id, use file name as id.
        logger.warning("No dataset_id received as input.")
        dataset_id = ".".join(
            anndata_path_checked.name.split(".")[:-1]  # type: ignore
        )  # this is the filename stripped from the file extension
        logger.warning(f"{dataset_id} is used as dataset_id.")

    adata.obs["region"] = dataset_id
    adata.obs["sample"] = dataset_id
    adata.obs["region"] = adata.obs["region"].astype("category")
    # assignment of pixel id follow the row ordering of adata.obs
    adata.obs["pixel_id"] = np.arange(len(adata.obs_names))
    adata.uns["spatialdata_attrs"] = {"region_key": "region", "region": dataset_id, "instance_key": "pixel_id"}
    # the array that we will create below has 2 columns without header
    # so it is up to the user to know that:
    # the first columns is 'array_A'
    # the second column in 'array_B'.
    adata.obsm["spatial"] = adata.obs[["array_A", "array_B"]].values
    # parse data from annData using SpatialData parser
    table_data = sd.models.TableModel.parse(adata)

    # read and convert image for SpatialData
    # check if image exist, and has been passed as argument
    if hasimage:
        image = imread(image_path_checked).squeeze().transpose(2, 0, 1)  # channel, y, x
        image = DataArray(image, dims=("c", "y", "x"), name=dataset_id)
        image_sd = sd.models.Image2DModel.parse(image)
    # calculate scale factor of the grid wrt the histological image.
    # We want to mantain the original histological image dimensions
    # and scale the grid accordingly in such a way that the grid
    # overlaps with the histological image.
    # We assume that the grid is a square, and indeed it is if we follow the DBiT protocol.
    grid_length = bc_df.shape[0]  # len of the side of the square grid is the number of barcodes.
    # we are passing an image, that is supposed to be perfectly
    # cropped to match the tissue part from which the data are collected.
    # We assume the user has already cropped and transformed everything correctly.
    if hasimage:
        scale_factor = max(image_sd.shape) / grid_length
    else:
        scale_factor = 1
    # contruct polygon grid with grid coordinates
    xy = adata.obs[["array_A", "array_B"]].values.astype(int)
    f = np.array(
        [_xy2edges(x, scale=scale_factor, border=border, border_scale=scale_factor * border_scale) for x in xy]
    )
    ra = shapely.to_ragged_array([shapely.Polygon(x) for x in f])
    grid = sd.models.ShapesModel.parse(ra[1], geometry=ra[0], offsets=ra[2], index=adata.obs["pixel_id"].copy())
    # create SpatialData object!
    sdata = sd.SpatialData(table=table_data, shapes={dataset_id: grid})
    if hasimage:
        imgname = dataset_id + "_image"
        sdata.images[imgname] = image_sd
    return sdata<|MERGE_RESOLUTION|>--- conflicted
+++ resolved
@@ -83,17 +83,12 @@
                 checked_file = [i for i in os.listdir(path) if pattern.match(i)][0]  # this is the filename
                 file_path = Path.joinpath(path, checked_file)
                 flag = True
-<<<<<<< HEAD
+
             except IndexError:
                 raise IndexError(f'There are no files in {path} matching {key}.')
     
     logger.warning(f'{file_path} is used.')
-=======
-            except:
-                raise IndexError(f"There are no files in {path} matching {key}.")
-
-    logger.warning(f"{file_path} is used.")
->>>>>>> fcdae814
+
     return file_path, flag
 
 
