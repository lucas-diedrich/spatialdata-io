from __future__ import annotations

import warnings
from collections import defaultdict
from collections.abc import Mapping
from copy import deepcopy
from dataclasses import dataclass
from pathlib import Path
from types import MappingProxyType
from typing import Any

import anndata as ad
import dask.array as da
import pandas as pd
import spatialdata as sd
from dask_image.imread import imread
from spatialdata import SpatialData
from spatialdata._logging import logger

from spatialdata_io._constants._enum import ModeEnum
from spatialdata_io.readers._utils._utils import (
    calc_scale_factors,
    parse_channels,
    parse_physical_size,
)

__all__ = ["macsima"]


class MACSimaParsingStyle(ModeEnum):
    """Different parsing styles for MACSima data."""

    PROCESSED_SINGLE_FOLDER = "processed_single_folder"
    PROCESSED_MULTIPLE_FOLDERS = "processed_multiple_folders"
    RAW = "raw"
    AUTO = "auto"


@dataclass
class ChannelMetadata:
    """Metadata for a channel in a multichannel dataset."""

    name: str
    cycle: int


@dataclass
class MultiChannelImage:
    """Multichannel image with metadata."""

    data: list[da.Array]
    metadata: list[ChannelMetadata]
    include_cycle_in_channel_name: bool = False

    @classmethod
    def from_paths(
        cls,
        path_files: list[Path],
        imread_kwargs: Mapping[str, Any],
        skip_rounds: list[int] | None = None,
    ) -> MultiChannelImage:
        cycles = []
        channels = []
        for p in path_files:
            cycle = parse_name_to_cycle(p.stem)
            cycles.append(cycle)
            try:
                with warnings.catch_warnings():
                    warnings.simplefilter("ignore")
                    channel_names = parse_channels(p)
                if len(channel_names) > 1:
                    warnings.warn(
                        f"Found multiple channels in OME-TIFF file {p}. Only the first one will be used.",
                        UserWarning,
                        stacklevel=2,
                    )
                channels.append(channel_names[0])
            except ValueError as e:
                warnings.warn(
                    f"Cannot parse OME metadata from {p}. Error: {e}. Skipping this file.", UserWarning, stacklevel=2
                )

        if len(path_files) != len(cycles) or len(path_files) != len(channels):
            raise ValueError("Length of path_files, cycles and channels must be the same.")
        # if any of round_channels is in skip_rounds, remove that round from the list and from path_files
        if skip_rounds:
            logger.info(f"Skipping cycles: {skip_rounds}")
            path_files, cycles, channels = map(
                list,
                zip(
                    *[
                        (p, c, ch)
                        for p, c, ch in zip(path_files, cycles, channels, strict=True)
                        if c not in skip_rounds
                    ],
                    strict=True,
                ),
            )
        imgs = [imread(img, **imread_kwargs) for img in path_files]
        for img, path in zip(imgs, path_files, strict=True):
            if img.shape[1:] != imgs[0].shape[1:]:
                raise ValueError(
                    f"Images are not all the same size. Image {path} has shape {img.shape[1:]} while the first image "
                    f"{path_files[0]} has shape {imgs[0].shape[1:]}"
                )
        # create MultiChannelImage object with imgs and metadata
        output = cls(
            data=imgs,
            metadata=[ChannelMetadata(name=ch, cycle=c) for c, ch in zip(cycles, channels, strict=True)],
        )
        return output

<<<<<<< HEAD
    # unused
    # @classmethod
    # def subset_by_channel(cls, mci: MultiChannelImage, c_name: str) -> MultiChannelImage:
    #     """Create new MultiChannelImage with only the channels that contain the string c_name."""
    #     indices = [i for i, c in enumerate(mci.metadata) if c_name in c.name]
    #     return MultiChannelImage.subset_by_index(mci, indices)
=======
    @classmethod
    def subset_by_channel(cls, mci: MultiChannelImage, c_name: str) -> MultiChannelImage:
        """Create new MultiChannelImage with only the channels that contain the string c_name. The underlying data will still be the same reference, use copy.deepcopy to make a new copy."""
        indices = [i for i, c in enumerate(mci.metadata) if c_name in c.name]
        return cls.subset_by_index(mci, indices)
>>>>>>> 0bcd47f7

    @classmethod
    def subset_by_index(cls, mci: MultiChannelImage, indices: list[int]) -> MultiChannelImage:
        """Create new MultiChannelImage with only the channels selected by the indices. The underlying data will still be the same reference, use copy.deepcopy to make a new copy."""
        metadata = [c for i, c in enumerate(mci.metadata) if i in indices]
        data = [d for i, d in enumerate(mci.data) if i in indices]
        return cls(
            data=data,
            metadata=metadata,
            include_cycle_in_channel_name=mci.include_cycle_in_channel_name,
        )

    def get_channel_names(self) -> list[str]:
        """Get the channel names."""
        if self.include_cycle_in_channel_name:
            return [f"R{c.cycle} {c.name}" for c in self.metadata]
        else:
            # if name is duplicated, add (i) to the name
            names = [c.name for c in self.metadata]
            name_dict: dict[str, int] = defaultdict(int)
            name_counter: dict[str, int] = defaultdict(int)
            for name in names:
                name_dict[name] += 1
            output = []
            for name in names:
                name_counter[name] += 1
                output.append(f"{name} ({name_counter[name]})" if name_dict[name] > 1 else name)
            return output

    def get_cycles(self) -> list[int]:
        """Get the cycle numbers."""
        return [c.cycle for c in self.metadata]

    def sort_by_channel(self) -> None:
        """Sort the channels by cycle number."""
        self.data = [d for _, d in sorted(zip(self.metadata, self.data, strict=True), key=lambda x: x[0].cycle)]
        self.metadata = sorted(self.metadata, key=lambda x: x.cycle)

    def subset(self, subset: int | None = None) -> MultiChannelImage:
        """Subsets the images to keep only the first `subset` x `subset` pixels."""
        if subset:
            self.data = [d[:, :subset, :subset] for d in self.data]
        return self

<<<<<<< HEAD
=======
    def subset_channels(self, c_subset: int) -> MultiChannelImage:
        """Subsets the channels to keep only the first `c_subset` channels. The underlying data will still be the same reference, use copy.deepcopy to make a new copy."""
        self.data = self.data[:c_subset]
        self.metadata = self.metadata[:c_subset]
        return self

>>>>>>> 0bcd47f7
    def calc_scale_factors(self, default_scale_factor: int = 2) -> list[int]:
        lower_scale_limit = min(self.data[0].shape[1:])
        return calc_scale_factors(lower_scale_limit, default_scale_factor=default_scale_factor)

    def get_stack(self) -> da.Array:
        return da.stack(self.data, axis=0).squeeze(axis=1)


def macsima(
    path: str | Path,
    parsing_style: MACSimaParsingStyle | str = MACSimaParsingStyle.AUTO,
    filter_folder_names: list[str] | None = None,
    imread_kwargs: Mapping[str, Any] = MappingProxyType({}),
    subset: int | None = None,
    c_subset: int | None = None,
    max_chunk_size: int = 1024,
    c_chunks_size: int = 1,
    multiscale: bool = True,
    transformations: bool = True,
    scale_factors: list[int] | None = None,
    default_scale_factor: int = 2,
    nuclei_channel_name: str = "DAPI",
    split_threshold_nuclei_channel: int | None = 2,
    skip_rounds: list[int] | None = None,
    include_cycle_in_channel_name: bool = False,
) -> SpatialData:
    """
    Read *MACSima* formatted dataset.

    This function reads images from a MACSima cyclic imaging experiment. Metadata of the cycle rounds is parsed from
    the image names. The channel names are parsed from the OME metadata.

    .. seealso::

        - `MACSima output <https://application.qitissue.com/getting-started/naming-your-datasets>`_.

    Parameters
    ----------
    path
        Path to the directory containing the data.
    parsing_style
        Parsing style to use. If ``auto``, the parsing style is determined based on the contents of the path.
    filter_folder_names
        List of folder names to filter out when parsing multiple folders.
    imread_kwargs
        Keyword arguments passed to :func:`dask_image.imread.imread`.
    subset
        Subset the image to the first ``subset`` pixels in x and y dimensions.
    c_subset
        Subset the image to the first ``c_subset`` channels.
    max_chunk_size
        Maximum chunk size for x and y dimensions.
    c_chunks_size
        Chunk size for c dimension.
    multiscale
        Whether to create a multiscale image.
    transformations
        Whether to add a transformation from pixels to microns to the image.
    scale_factors
        Scale factors to use for downsampling. If None, scale factors are calculated based on image size.
    default_scale_factor
        Default scale factor to use for downsampling.
    nuclei_channel_name
        Common string of the nuclei channel to separate nuclei from other channels.
    split_threshold_nuclei_channel
        Threshold for splitting nuclei channels. If the number of channels that include nuclei_channel_name is
        greater than this threshold, the nuclei channels are split into a separate stack.
    skip_rounds
        List of round numbers to skip when parsing the data. Rounds or cycles are counted from 0 e.g. skip_rounds=[1, 2] will parse only the first round 0 when there are only 3 cycles.
    include_cycle_in_channel_name
        Whether to include the cycle number in the channel name.

    Returns
    -------
    :class:`spatialdata.SpatialData`
    """
    path = Path(path)
    if not isinstance(parsing_style, MACSimaParsingStyle):
        parsing_style = MACSimaParsingStyle(parsing_style)

    if parsing_style == MACSimaParsingStyle.AUTO:
        assert path.is_dir(), f"Path {path} is not a directory."

        if any(p.suffix in [".tif", ".tiff"] for p in path.iterdir()):
            # if path contains tifs, do parse_processed_folder on path
            parsing_style = MACSimaParsingStyle.PROCESSED_SINGLE_FOLDER
        elif all(p.is_dir() for p in path.iterdir() if not p.name.startswith(".")):
            # if path contains only folders or hidden files, do parse_processed_folder on each folder
            parsing_style = MACSimaParsingStyle.PROCESSED_MULTIPLE_FOLDERS
        else:
            raise ValueError(f"Cannot determine parsing style for path {path}. Please specify the parsing style.")

    if parsing_style == MACSimaParsingStyle.PROCESSED_SINGLE_FOLDER:
        return parse_processed_folder(
            path=path,
            imread_kwargs=imread_kwargs,
            subset=subset,
            c_subset=c_subset,
            max_chunk_size=max_chunk_size,
            c_chunks_size=c_chunks_size,
            multiscale=multiscale,
            transformations=transformations,
            scale_factors=scale_factors,
            default_scale_factor=default_scale_factor,
            nuclei_channel_name=nuclei_channel_name,
            split_threshold_nuclei_channel=split_threshold_nuclei_channel,
            skip_rounds=skip_rounds,
            include_cycle_in_channel_name=include_cycle_in_channel_name,
        )
    if parsing_style == MACSimaParsingStyle.PROCESSED_MULTIPLE_FOLDERS:
        sdatas = {}
        # iterate over all non-filtered folders in path and parse each folder
        for p in [
            p
            for p in path.iterdir()
            if p.is_dir() and (not filter_folder_names or not any(f in p.name for f in filter_folder_names))
        ]:
            sdatas[p.stem] = parse_processed_folder(
                path=p,
                imread_kwargs=imread_kwargs,
                subset=subset,
                c_subset=c_subset,
                max_chunk_size=max_chunk_size,
                c_chunks_size=c_chunks_size,
                multiscale=multiscale,
                transformations=transformations,
                scale_factors=scale_factors,
                default_scale_factor=default_scale_factor,
                nuclei_channel_name=nuclei_channel_name,
                split_threshold_nuclei_channel=split_threshold_nuclei_channel,
                skip_rounds=skip_rounds,
                include_cycle_in_channel_name=include_cycle_in_channel_name,
            )
        return sd.concatenate(list(sdatas.values()))
    if parsing_style == MACSimaParsingStyle.RAW:
        # TODO: see https://github.com/scverse/spatialdata-io/issues/155
        raise NotImplementedError("Parsing raw MACSima data is not yet implemented.")


def parse_name_to_cycle(name: str) -> int:
    """Parse the cycle number from the name of the image."""
    cycle = name.split("_")[0]
    if "-" in cycle:
        cycle = cycle.split("-")[1]
    return int(cycle)


def parse_processed_folder(
    path: Path,
    imread_kwargs: Mapping[str, Any] = MappingProxyType({}),
    subset: int | None = None,
    c_subset: int | None = None,
    max_chunk_size: int = 1024,
    c_chunks_size: int = 1,
    multiscale: bool = True,
    transformations: bool = True,
    scale_factors: list[int] | None = None,
    default_scale_factor: int = 2,
    nuclei_channel_name: str = "DAPI",
    split_threshold_nuclei_channel: int | None = 2,
    skip_rounds: list[int] | None = None,
    file_pattern: str = "*.tif*",
    include_cycle_in_channel_name: bool = False,
) -> SpatialData:
    """Parse a single folder containing images from a cyclical imaging platform."""
    # get list of image paths, get channel name from OME data and cycle round number from filename
    # look for OME-TIFF files
    path_files = list(path.glob(file_pattern))
    logger.debug(path_files[0])

    mci = MultiChannelImage.from_paths(
        path_files,
        imread_kwargs,
        skip_rounds,
    )
    mci.include_cycle_in_channel_name = include_cycle_in_channel_name

    mci.sort_by_channel()

    # do subsetting if needed
    if subset:
        mci = mci.subset(subset)
    if c_subset:
        mci = MultiChannelImage.subset_by_index(mci, indices=list(range(0, c_subset)))
    if multiscale and not scale_factors:
        scale_factors = mci.calc_scale_factors(default_scale_factor=default_scale_factor)
    if not multiscale:
        scale_factors = None
    logger.debug(f"Scale factors: {scale_factors}")

    filtered_name = path.stem.replace(" ", "_")

    return create_sdata(
        mci=mci,
        path_files=path_files,
        max_chunk_size=max_chunk_size,
        c_chunks_size=c_chunks_size,
        transformations=transformations,
        scale_factors=scale_factors,
        nuclei_channel_name=nuclei_channel_name,
        split_threshold_nuclei_channel=split_threshold_nuclei_channel,
        filtered_name=filtered_name,
    )


def create_sdata(
    mci: MultiChannelImage,
    path_files: list[Path],
    max_chunk_size: int,
    c_chunks_size: int,
    transformations: bool,
    scale_factors: list[int] | None,
    nuclei_channel_name: str,
    split_threshold_nuclei_channel: int | None,
    filtered_name: str,
) -> SpatialData:
    nuclei_idx = [i for i, c in enumerate(mci.get_channel_names()) if nuclei_channel_name in c]
    n_nuclei_channels = len(nuclei_idx)
    if not split_threshold_nuclei_channel:
        # if split_threshold_nuclei_channel is None, do not split nuclei channels
        split_nuclei = False
    else:
        split_nuclei = n_nuclei_channels > split_threshold_nuclei_channel
    if split_nuclei:
        # if channel name is nuclei_channel_name, add to separate nuclei stack
        nuclei_mci = deepcopy(MultiChannelImage.subset_by_index(mci, indices=nuclei_idx))
        # keep the first nuclei channel in both the stack and the nuclei stack
        nuclei_idx_without_first_and_last = nuclei_idx[1:-1]
        mci = MultiChannelImage.subset_by_index(
            mci,
            [i for i in range(len(mci.metadata)) if i not in nuclei_idx_without_first_and_last],
        )

    pixels_to_microns = parse_physical_size(path_files[0])

    image_element = create_image_element(
        mci,
        max_chunk_size,
        c_chunks_size,
        transformations,
        pixels_to_microns,
        scale_factors,
        coordinate_system=filtered_name,
    )
    table_channels = create_table(mci)

    if split_nuclei:
        nuclei_image_element = create_image_element(
            nuclei_mci,
            max_chunk_size,
            c_chunks_size,
            transformations,
            pixels_to_microns,
            scale_factors,
            coordinate_system=filtered_name,
        )
        table_nuclei = create_table(nuclei_mci)

    sdata = sd.SpatialData(
        images={
            f"{filtered_name}_image": image_element,
        },
        tables={
            f"{filtered_name}_table": table_channels,
        },
    )

    if split_nuclei:
        sdata.images[f"{filtered_name}_nuclei_image"] = nuclei_image_element
        sdata.tables[f"{filtered_name}_nuclei_table"] = table_nuclei

    return sdata


def create_table(mci: MultiChannelImage) -> ad.AnnData:
    cycles = mci.get_cycles()
    names = mci.get_channel_names()
    df = pd.DataFrame(
        {
            "name": names,
            "cycle": cycles,
        }
    )
    table = ad.AnnData(var=df)
    table.var_names = names
    return sd.models.TableModel.parse(table)


def create_image_element(
    mci: MultiChannelImage,
    max_chunk_size: int,
    c_chunks_size: int,
    transformations: bool,
    pixels_to_microns: float,
    scale_factors: list[int] | None,
    coordinate_system: str | None = None,
) -> sd.models.Image2DModel:
    t_dict = None
    if transformations:
        t_pixels_to_microns = sd.transformations.Scale([pixels_to_microns, pixels_to_microns], axes=("x", "y"))
        # 'microns' is also used in merscope example
        # no inverse needed as the transformation is already from pixels to microns
        t_dict = {coordinate_system: t_pixels_to_microns}
    # # chunk_size can be 1 for channels
    chunks = {
        "y": max_chunk_size,
        "x": max_chunk_size,
        "c": c_chunks_size,
    }
    if t_dict:
        logger.debug("Adding transformation: %s", t_dict)
    el = sd.models.Image2DModel.parse(
        mci.get_stack(),
        # the data on disk is not always CYX, but imread takes care of parsing things correctly, so that we can assume
        # mci to be CYX. Still, to make the code more robust, we could consider using a different backend, for instance
        # bioio-ome-tiff, read both the data and its dimensions from disk, and let Image2DModel.parse() rearrange the
        # dimensions into CYX.
        dims=["c", "y", "x"],
        scale_factors=scale_factors,
        chunks=chunks,
        c_coords=mci.get_channel_names(),
        transformations=t_dict,
    )
    return el<|MERGE_RESOLUTION|>--- conflicted
+++ resolved
@@ -110,20 +110,11 @@
         )
         return output
 
-<<<<<<< HEAD
-    # unused
-    # @classmethod
-    # def subset_by_channel(cls, mci: MultiChannelImage, c_name: str) -> MultiChannelImage:
-    #     """Create new MultiChannelImage with only the channels that contain the string c_name."""
-    #     indices = [i for i, c in enumerate(mci.metadata) if c_name in c.name]
-    #     return MultiChannelImage.subset_by_index(mci, indices)
-=======
     @classmethod
     def subset_by_channel(cls, mci: MultiChannelImage, c_name: str) -> MultiChannelImage:
-        """Create new MultiChannelImage with only the channels that contain the string c_name. The underlying data will still be the same reference, use copy.deepcopy to make a new copy."""
+        """Create new MultiChannelImage with only the channels that contain the string c_name."""
         indices = [i for i, c in enumerate(mci.metadata) if c_name in c.name]
-        return cls.subset_by_index(mci, indices)
->>>>>>> 0bcd47f7
+        return MultiChannelImage.subset_by_index(mci, indices)
 
     @classmethod
     def subset_by_index(cls, mci: MultiChannelImage, indices: list[int]) -> MultiChannelImage:
@@ -168,15 +159,6 @@
             self.data = [d[:, :subset, :subset] for d in self.data]
         return self
 
-<<<<<<< HEAD
-=======
-    def subset_channels(self, c_subset: int) -> MultiChannelImage:
-        """Subsets the channels to keep only the first `c_subset` channels. The underlying data will still be the same reference, use copy.deepcopy to make a new copy."""
-        self.data = self.data[:c_subset]
-        self.metadata = self.metadata[:c_subset]
-        return self
-
->>>>>>> 0bcd47f7
     def calc_scale_factors(self, default_scale_factor: int = 2) -> list[int]:
         lower_scale_limit = min(self.data[0].shape[1:])
         return calc_scale_factors(lower_scale_limit, default_scale_factor=default_scale_factor)
