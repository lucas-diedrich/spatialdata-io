--- conflicted
+++ resolved
@@ -7,28 +7,15 @@
 from typing import Optional
 
 import numpy as np
-<<<<<<< HEAD
-from numpy import ndarray
-
 import anndata as ad
-
-=======
+from _constants._constants import DBiTKeys
 import pandas as pd
-import scanpy as sc
 import shapely
->>>>>>> d12c5183
 import spatialdata as sd
 from dask_image.imread import imread
 from numpy import ndarray
 from spatialdata import SpatialData
-<<<<<<< HEAD
-from _constants._constants import DBiTKeys
-import shapely
-=======
->>>>>>> d12c5183
 from xarray import DataArray
-
-from spatialdata_io._constants._constants import DBiTKeys
 
 __all__ = ["DBiT"]
 
@@ -172,14 +159,9 @@
                     f"No file named {DBiTKeys.IMAGE_LOWRES_FILE} found in folder {path}. No image will be used."
                 )
 
-    # read annData. Scanpy already check if file exist and handles errors
-<<<<<<< HEAD
+    # read annData.
     adata = ad.read(anndata_path)
-    
-=======
-    adata = sc.read(anndata_path)
-
->>>>>>> d12c5183
+
     # Read barcode. We want it to accept 2 columns: [Barcode index, Barcode sequence]
     try:
         df = pd.read_csv(barcode_position, header=None, sep="\t")
