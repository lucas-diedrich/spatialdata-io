from __future__ import annotations

import os
from collections.abc import Mapping
from pathlib import Path
from typing import Any, Optional, Union

import numpy as np
from anndata import AnnData, read_text
from h5py import File

from spatialdata_io.readers._utils._read_10x_h5 import _read_10x_h5

PathLike = Union[os.PathLike, str]  # type:ignore[type-arg]

try:
    from numpy.typing import NDArray

    NDArrayA = NDArray[Any]
except (ImportError, TypeError):
<<<<<<< HEAD
    NDArray = np.ndarray
    NDArrayA = np.ndarray
=======
    NDArray = np.ndarray  # type: ignore[misc,unused-ignore]
    NDArrayA = np.ndarray  # type: ignore[misc,unused-ignore]
>>>>>>> 2f44b99b


def _read_counts(
    path: str | Path,
    counts_file: str,
    library_id: Optional[str] = None,
    **kwargs: Any,
) -> tuple[AnnData, str]:
    path = Path(path)
    if counts_file.endswith(".h5"):
        adata: AnnData = _read_10x_h5(path / counts_file, **kwargs)
        with File(path / counts_file, mode="r") as f:
            attrs = dict(f.attrs)
            if library_id is None:
                try:
                    lid = attrs.pop("library_ids")[0]
                    library_id = lid.decode("utf-8") if isinstance(lid, bytes) else str(lid)
                except ValueError:
                    raise KeyError(
                        "Unable to extract library id from attributes. Please specify one explicitly."
                    ) from None

            adata.uns["spatial"] = {library_id: {"metadata": {}}}  # can overwrite
            for key in ["chemistry_description", "software_version"]:
                if key not in attrs:
                    continue
                metadata = attrs[key].decode("utf-8") if isinstance(attrs[key], bytes) else attrs[key]
                adata.uns["spatial"][library_id]["metadata"][key] = metadata

        return adata, library_id
    if library_id is None:
        raise ValueError("Please explicitly specify `library id`.")

    if counts_file.endswith((".csv", ".txt")):
        adata = read_text(path / counts_file, **kwargs)
    elif counts_file.endswith(".mtx.gz"):
        try:
            from scanpy.readwrite import read_10x_mtx
        except ImportError:
            raise ImportError("Please install scanpy to read 10x mtx files, `pip install scanpy`.")
        prefix = counts_file.replace("matrix.mtx.gz", "")
        adata = read_10x_mtx(path, prefix=prefix, **kwargs)
    else:
        raise NotImplementedError("TODO")

    adata.uns["spatial"] = {library_id: {"metadata": {}}}  # can overwrite
    return adata, library_id


def _initialize_raster_models_kwargs(
    image_models_kwargs: Mapping[str, Any], labels_models_kwargs: Mapping[str, Any]
) -> tuple[dict[str, Any], dict[str, Any]]:
    image_models_kwargs = dict(image_models_kwargs)
    if "chunks" not in image_models_kwargs:
        image_models_kwargs["chunks"] = (1, 4096, 4096)
    if "scale_factors" not in image_models_kwargs:
        image_models_kwargs["scale_factors"] = [2, 2, 2, 2]

    labels_models_kwargs = dict(labels_models_kwargs)
    if "chunks" not in labels_models_kwargs:
        labels_models_kwargs["chunks"] = (4096, 4096)
    if "scale_factors" not in labels_models_kwargs:
        labels_models_kwargs["scale_factors"] = [2, 2, 2, 2]
    return image_models_kwargs, labels_models_kwargs<|MERGE_RESOLUTION|>--- conflicted
+++ resolved
@@ -18,13 +18,9 @@
 
     NDArrayA = NDArray[Any]
 except (ImportError, TypeError):
-<<<<<<< HEAD
     NDArray = np.ndarray
     NDArrayA = np.ndarray
-=======
-    NDArray = np.ndarray  # type: ignore[misc,unused-ignore]
-    NDArrayA = np.ndarray  # type: ignore[misc,unused-ignore]
->>>>>>> 2f44b99b
+
 
 
 def _read_counts(
