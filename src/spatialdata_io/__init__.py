--- conflicted
+++ resolved
@@ -23,6 +23,7 @@
     "cosmx",
     "curio",
     "dbit",
+    "macsima",
     "mcmicro",
     "merscope",
     "seqfish",
@@ -30,11 +31,7 @@
     "stereoseq",
     "visium",
     "visium_hd",
-<<<<<<< HEAD
     "xenium",
-=======
-    "macsima",
->>>>>>> a5dfb92b
 ]
 
 __all__ = [
