from importlib.metadata import version

from spatialdata_io.converters.legacy_anndata import (
    from_legacy_anndata,
    to_legacy_anndata,
)
from spatialdata_io.readers.codex import codex
from spatialdata_io.readers.cosmx import cosmx
from spatialdata_io.readers.curio import curio
from spatialdata_io.readers.dbit import dbit
from spatialdata_io.readers.mcmicro import mcmicro
from spatialdata_io.readers.merscope import merscope
from spatialdata_io.readers.steinbock import steinbock
from spatialdata_io.readers.visium import visium
from spatialdata_io.readers.xenium import (
    xenium,
    xenium_aligned_image,
    xenium_explorer_selection,
)

__all__ = [
    "curio",
    "visium",
    "xenium",
    "codex",
    "cosmx",
    "mcmicro",
    "steinbock",
    "merscope",
<<<<<<< HEAD
    "from_legacy_anndata",
    "to_legacy_anndata",
=======
    "xenium_aligned_image",
    "xenium_explorer_selection",
    "dbit",
>>>>>>> dccf27c5
]

__version__ = version("spatialdata-io")<|MERGE_RESOLUTION|>--- conflicted
+++ resolved
@@ -27,14 +27,11 @@
     "mcmicro",
     "steinbock",
     "merscope",
-<<<<<<< HEAD
-    "from_legacy_anndata",
-    "to_legacy_anndata",
-=======
     "xenium_aligned_image",
     "xenium_explorer_selection",
     "dbit",
->>>>>>> dccf27c5
+    "from_legacy_anndata",
+    "to_legacy_anndata",
 ]
 
 __version__ = version("spatialdata-io")